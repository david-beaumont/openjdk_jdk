--- conflicted
+++ resolved
@@ -57,13 +57,8 @@
     $(patsubst %,-I%,$(filter-out $(JVM_VARIANT_OUTPUTDIR)/gensrc/%, $(JVM_SRC_DIRS))) \
     -I$(JVM_VARIANT_OUTPUTDIR)/gensrc \
     -I$(TOPDIR)/src/hotspot/share/precompiled \
-<<<<<<< HEAD
-    -I$(TOPDIR)/src/hotspot/share/prims \
-    -I$(TOPDIR)/src/java.base/share/native/include \
-=======
     -I$(TOPDIR)/src/java.base/share/native/include \
     -I$(TOPDIR)/src/java.base/$(OPENJDK_TARGET_OS_TYPE)/native/include \
->>>>>>> a908316a
     #
 
 # INCLUDE_SUFFIX_* is only meant for including the proper
