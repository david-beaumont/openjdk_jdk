#
# Copyright (c) 2011, 2018, Oracle and/or its affiliates. All rights reserved.
# DO NOT ALTER OR REMOVE COPYRIGHT NOTICES OR THIS FILE HEADER.
#
# This code is free software; you can redistribute it and/or modify it
# under the terms of the GNU General Public License version 2 only, as
# published by the Free Software Foundation.  Oracle designates this
# particular file as subject to the "Classpath" exception as provided
# by Oracle in the LICENSE file that accompanied this code.
#
# This code is distributed in the hope that it will be useful, but WITHOUT
# ANY WARRANTY; without even the implied warranty of MERCHANTABILITY or
# FITNESS FOR A PARTICULAR PURPOSE.  See the GNU General Public License
# version 2 for more details (a copy is included in the LICENSE file that
# accompanied this code).
#
# You should have received a copy of the GNU General Public License version
# 2 along with this work; if not, write to the Free Software Foundation,
# Inc., 51 Franklin St, Fifth Floor, Boston, MA 02110-1301 USA.
#
# Please contact Oracle, 500 Oracle Parkway, Redwood Shores, CA 94065 USA
# or visit www.oracle.com if you need additional information or have any
# questions.
#

################################################################################
#
# Setup flags for C/C++ compiler
#

###############################################################################
#
# How to compile shared libraries.
#
AC_DEFUN([FLAGS_SETUP_SHARED_LIBS],
[
  if test "x$TOOLCHAIN_TYPE" = xgcc; then
    C_FLAG_REORDER=''

    # Default works for linux, might work on other platforms as well.
    SHARED_LIBRARY_FLAGS='-shared'
    SET_EXECUTABLE_ORIGIN='-Wl,-rpath,\$$ORIGIN[$]1'
    SET_SHARED_LIBRARY_ORIGIN="-Wl,-z,origin $SET_EXECUTABLE_ORIGIN"
    SET_SHARED_LIBRARY_NAME='-Wl,-soname=[$]1'
    SET_SHARED_LIBRARY_MAPFILE='-Wl,-version-script=[$]1'

  elif test "x$TOOLCHAIN_TYPE" = xclang; then
    C_FLAG_REORDER=''

    if test "x$OPENJDK_TARGET_OS" = xmacosx; then
      # Linking is different on MacOSX
      SHARED_LIBRARY_FLAGS="-dynamiclib -compatibility_version 1.0.0 -current_version 1.0.0"
      SET_EXECUTABLE_ORIGIN='-Wl,-rpath,@loader_path$(or [$]1,/.)'
      SET_SHARED_LIBRARY_ORIGIN="$SET_EXECUTABLE_ORIGIN"
      SET_SHARED_LIBRARY_NAME='-Wl,-install_name,@rpath/[$]1'
      SET_SHARED_LIBRARY_MAPFILE='-Wl,-exported_symbols_list,[$]1'

    else
      # Default works for linux, might work on other platforms as well.
      SHARED_LIBRARY_FLAGS='-shared'
      SET_EXECUTABLE_ORIGIN='-Wl,-rpath,\$$ORIGIN[$]1'
      SET_SHARED_LIBRARY_NAME='-Wl,-soname=[$]1'
      SET_SHARED_LIBRARY_MAPFILE='-Wl,-version-script=[$]1'

      # arm specific settings
      if test "x$OPENJDK_TARGET_CPU" = "xarm"; then
        # '-Wl,-z,origin' isn't used on arm.
        SET_SHARED_LIBRARY_ORIGIN='-Wl,-rpath,\$$$$ORIGIN[$]1'
      else
        SET_SHARED_LIBRARY_ORIGIN="-Wl,-z,origin $SET_EXECUTABLE_ORIGIN"
      fi
    fi

  elif test "x$TOOLCHAIN_TYPE" = xsolstudio; then
    C_FLAG_REORDER='-xF'
    SHARED_LIBRARY_FLAGS="-G"
    SET_EXECUTABLE_ORIGIN='-R\$$ORIGIN[$]1'
    SET_SHARED_LIBRARY_ORIGIN="$SET_EXECUTABLE_ORIGIN"
    SET_SHARED_LIBRARY_NAME='-h [$]1'
    SET_SHARED_LIBRARY_MAPFILE='-M[$]1'

  elif test "x$TOOLCHAIN_TYPE" = xxlc; then
    C_FLAG_REORDER=''
    SHARED_LIBRARY_FLAGS="-qmkshrobj -bM:SRE -bnoentry"
    SET_EXECUTABLE_ORIGIN=""
    SET_SHARED_LIBRARY_ORIGIN=''
    SET_SHARED_LIBRARY_NAME=''
    SET_SHARED_LIBRARY_MAPFILE=''

  elif test "x$TOOLCHAIN_TYPE" = xmicrosoft; then
    C_FLAG_REORDER=''
    SHARED_LIBRARY_FLAGS="-dll"
    SET_EXECUTABLE_ORIGIN=''
    SET_SHARED_LIBRARY_ORIGIN=''
    SET_SHARED_LIBRARY_NAME=''
    SET_SHARED_LIBRARY_MAPFILE='-def:[$]1'
  fi

  AC_SUBST(C_FLAG_REORDER)
  AC_SUBST(SET_EXECUTABLE_ORIGIN)
  AC_SUBST(SET_SHARED_LIBRARY_ORIGIN)
  AC_SUBST(SET_SHARED_LIBRARY_NAME)
  AC_SUBST(SET_SHARED_LIBRARY_MAPFILE)
  AC_SUBST(SHARED_LIBRARY_FLAGS)
])

AC_DEFUN([FLAGS_SETUP_DEBUG_SYMBOLS],
[
  # Debug symbols
  if test "x$TOOLCHAIN_TYPE" = xgcc; then
    CFLAGS_DEBUG_SYMBOLS="-g"
  elif test "x$TOOLCHAIN_TYPE" = xclang; then
    CFLAGS_DEBUG_SYMBOLS="-g"
  elif test "x$TOOLCHAIN_TYPE" = xsolstudio; then
    # -g0 enables debug symbols without disabling inlining.
    CFLAGS_DEBUG_SYMBOLS="-g0 -xs"
  elif test "x$TOOLCHAIN_TYPE" = xxlc; then
    CFLAGS_DEBUG_SYMBOLS="-g"
  elif test "x$TOOLCHAIN_TYPE" = xmicrosoft; then
    CFLAGS_DEBUG_SYMBOLS="-Z7 -d2Zi+"
  fi

  AC_SUBST(CFLAGS_DEBUG_SYMBOLS)
])

AC_DEFUN([FLAGS_SETUP_WARNINGS],
[
  AC_ARG_ENABLE([warnings-as-errors], [AS_HELP_STRING([--disable-warnings-as-errors],
      [do not consider native warnings to be an error @<:@enabled@:>@])])

  AC_MSG_CHECKING([if native warnings are errors])
  if test "x$enable_warnings_as_errors" = "xyes"; then
    AC_MSG_RESULT([yes (explicitly set)])
    WARNINGS_AS_ERRORS=true
  elif test "x$enable_warnings_as_errors" = "xno"; then
    AC_MSG_RESULT([no])
    WARNINGS_AS_ERRORS=false
  elif test "x$enable_warnings_as_errors" = "x"; then
    AC_MSG_RESULT([yes (default)])
    WARNINGS_AS_ERRORS=true
  else
    AC_MSG_ERROR([--enable-warnings-as-errors accepts no argument])
  fi

  AC_SUBST(WARNINGS_AS_ERRORS)

  case "${TOOLCHAIN_TYPE}" in
    microsoft)
      DISABLE_WARNING_PREFIX="-wd"
      CFLAGS_WARNINGS_ARE_ERRORS="-WX"
      ;;
    solstudio)
      DISABLE_WARNING_PREFIX="-erroff="
      CFLAGS_WARNINGS_ARE_ERRORS="-errtags -errwarn=%all"
      ;;
    gcc)
      DISABLE_WARNING_PREFIX="-Wno-"
      CFLAGS_WARNINGS_ARE_ERRORS="-Werror"
      # Repeate the check for the BUILD_CC and BUILD_CXX. Need to also reset
      # CFLAGS since any target specific flags will likely not work with the
      # build compiler
      CC_OLD="$CC"
      CXX_OLD="$CXX"
      CC="$BUILD_CC"
      CXX="$BUILD_CXX"
      CFLAGS_OLD="$CFLAGS"
      CFLAGS=""
      BUILD_CC_DISABLE_WARNING_PREFIX="-Wno-"
      CC="$CC_OLD"
      CXX="$CXX_OLD"
      CFLAGS="$CFLAGS_OLD"
      ;;
    clang)
      DISABLE_WARNING_PREFIX="-Wno-"
      CFLAGS_WARNINGS_ARE_ERRORS="-Werror"
      ;;
    xlc)
      DISABLE_WARNING_PREFIX="-qsuppress="
      CFLAGS_WARNINGS_ARE_ERRORS="-qhalt=w"
      ;;
  esac
  AC_SUBST(DISABLE_WARNING_PREFIX)
  AC_SUBST(BUILD_CC_DISABLE_WARNING_PREFIX)
  AC_SUBST(CFLAGS_WARNINGS_ARE_ERRORS)
])

AC_DEFUN([FLAGS_SETUP_QUALITY_CHECKS],
[
  # bounds, memory and behavior checking options
  if test "x$TOOLCHAIN_TYPE" = xgcc; then
    case $DEBUG_LEVEL in
    release )
      # no adjustment
      ;;
    fastdebug )
      # no adjustment
      ;;
    slowdebug )
      # FIXME: By adding this to C(XX)FLAGS_DEBUG_OPTIONS/JVM_CFLAGS_SYMBOLS it
      # get's added conditionally on whether we produce debug symbols or not.
      # This is most likely not really correct.

      # Add runtime stack smashing and undefined behavior checks.
      CFLAGS_DEBUG_OPTIONS="-fstack-protector-all --param ssp-buffer-size=1"
      CXXFLAGS_DEBUG_OPTIONS="-fstack-protector-all --param ssp-buffer-size=1"

      JVM_CFLAGS_SYMBOLS="$JVM_CFLAGS_SYMBOLS -fstack-protector-all --param ssp-buffer-size=1"
      ;;
    esac
  fi
])

AC_DEFUN([FLAGS_SETUP_OPTIMIZATION],
[
  if test "x$TOOLCHAIN_TYPE" = xsolstudio; then
    CC_HIGHEST="-fns -fsimple -fsingle -xbuiltin=%all -xdepend -xrestrict -xlibmil"

    C_O_FLAG_HIGHEST_JVM="-xO4"
    C_O_FLAG_DEBUG_JVM=""
    C_O_FLAG_SIZE=""
    C_O_FLAG_DEBUG=""
    C_O_FLAG_NONE=""
    if test "x$OPENJDK_TARGET_CPU_ARCH" = "xx86"; then
      C_O_FLAG_HIGHEST="-xO4 -Wu,-O4~yz $CC_HIGHEST"
      C_O_FLAG_HI="-xO4 -Wu,-O4~yz"
      C_O_FLAG_NORM="-xO2 -Wu,-O2~yz"
    elif test "x$OPENJDK_TARGET_CPU_ARCH" = "xsparc"; then
      C_O_FLAG_HIGHEST="-xO4 -Wc,-Qrm-s -Wc,-Qiselect-T0 \
          -xprefetch=auto,explicit -xchip=ultra $CC_HIGHEST"
      C_O_FLAG_HI="-xO4 -Wc,-Qrm-s -Wc,-Qiselect-T0"
      C_O_FLAG_NORM="-xO2 -Wc,-Qrm-s -Wc,-Qiselect-T0"
    fi
  elif test "x$TOOLCHAIN_TYPE" = xgcc; then
    C_O_FLAG_HIGHEST_JVM="-O3"
    C_O_FLAG_HIGHEST="-O3"
    C_O_FLAG_HI="-O3"
    C_O_FLAG_NORM="-O2"
    C_O_FLAG_SIZE="-Os"
    C_O_FLAG_DEBUG="-O0"
    C_O_FLAG_DEBUG_JVM="-O0"
    C_O_FLAG_NONE="-O0"
  elif test "x$TOOLCHAIN_TYPE" = xclang; then
    if test "x$OPENJDK_TARGET_OS" = xmacosx; then
      # On MacOSX we optimize for size, something
      # we should do for all platforms?
      C_O_FLAG_HIGHEST_JVM="-Os"
      C_O_FLAG_HIGHEST="-Os"
      C_O_FLAG_HI="-Os"
      C_O_FLAG_NORM="-Os"
      C_O_FLAG_DEBUG_JVM=""
    else
      C_O_FLAG_HIGHEST_JVM="-O3"
      C_O_FLAG_HIGHEST="-O3"
      C_O_FLAG_HI="-O3"
      C_O_FLAG_NORM="-O2"
      C_O_FLAG_DEBUG_JVM="-O0"
    fi
    C_O_FLAG_SIZE="-Os"
    C_O_FLAG_DEBUG="-O0"
    C_O_FLAG_NONE="-O0"
  elif test "x$TOOLCHAIN_TYPE" = xxlc; then
    C_O_FLAG_HIGHEST_JVM="-O3 -qhot=level=1 -qinline -qinlglue"
    C_O_FLAG_HIGHEST="-O3 -qhot=level=1 -qinline -qinlglue"
    C_O_FLAG_HI="-O3 -qinline -qinlglue"
    C_O_FLAG_NORM="-O2"
    C_O_FLAG_DEBUG="-qnoopt"
    # FIXME: Value below not verified.
    C_O_FLAG_DEBUG_JVM=""
    C_O_FLAG_NONE="-qnoopt"
  elif test "x$TOOLCHAIN_TYPE" = xmicrosoft; then
    C_O_FLAG_HIGHEST_JVM="-O2 -Oy-"
    C_O_FLAG_HIGHEST="-O2"
    C_O_FLAG_HI="-O1"
    C_O_FLAG_NORM="-O1"
    C_O_FLAG_DEBUG="-Od"
    C_O_FLAG_DEBUG_JVM=""
    C_O_FLAG_NONE="-Od"
    C_O_FLAG_SIZE="-Os"
  fi

  # Now copy to C++ flags
  CXX_O_FLAG_HIGHEST_JVM="$C_O_FLAG_HIGHEST_JVM"
  CXX_O_FLAG_HIGHEST="$C_O_FLAG_HIGHEST"
  CXX_O_FLAG_HI="$C_O_FLAG_HI"
  CXX_O_FLAG_NORM="$C_O_FLAG_NORM"
  CXX_O_FLAG_DEBUG="$C_O_FLAG_DEBUG"
  CXX_O_FLAG_DEBUG_JVM="$C_O_FLAG_DEBUG_JVM"
  CXX_O_FLAG_NONE="$C_O_FLAG_NONE"
  CXX_O_FLAG_SIZE="$C_O_FLAG_SIZE"

  if test "x$TOOLCHAIN_TYPE" = xsolstudio; then
    # In solstudio, also add this to C (but not C++) flags...
    C_O_FLAG_HIGHEST="$C_O_FLAG_HIGHEST -xalias_level=basic"
  fi

  # Adjust optimization flags according to debug level.
  case $DEBUG_LEVEL in
    release )
      # no adjustment
      ;;
    fastdebug )
      # Not quite so much optimization
      C_O_FLAG_HI="$C_O_FLAG_NORM"
      CXX_O_FLAG_HI="$CXX_O_FLAG_NORM"
      ;;
    slowdebug )
      # Disable optimization
      C_O_FLAG_HIGHEST_JVM="$C_O_FLAG_DEBUG_JVM"
      C_O_FLAG_HIGHEST="$C_O_FLAG_DEBUG"
      C_O_FLAG_HI="$C_O_FLAG_DEBUG"
      C_O_FLAG_NORM="$C_O_FLAG_DEBUG"
      C_O_FLAG_SIZE="$C_O_FLAG_DEBUG"
      CXX_O_FLAG_HIGHEST_JVM="$CXX_O_FLAG_DEBUG_JVM"
      CXX_O_FLAG_HIGHEST="$CXX_O_FLAG_DEBUG"
      CXX_O_FLAG_HI="$CXX_O_FLAG_DEBUG"
      CXX_O_FLAG_NORM="$CXX_O_FLAG_DEBUG"
      CXX_O_FLAG_SIZE="$CXX_O_FLAG_DEBUG"
      ;;
  esac

  AC_SUBST(C_O_FLAG_HIGHEST_JVM)
  AC_SUBST(C_O_FLAG_HIGHEST)
  AC_SUBST(C_O_FLAG_HI)
  AC_SUBST(C_O_FLAG_NORM)
  AC_SUBST(C_O_FLAG_NONE)
  AC_SUBST(C_O_FLAG_SIZE)
  AC_SUBST(CXX_O_FLAG_HIGHEST_JVM)
  AC_SUBST(CXX_O_FLAG_HIGHEST)
  AC_SUBST(CXX_O_FLAG_HI)
  AC_SUBST(CXX_O_FLAG_NORM)
  AC_SUBST(CXX_O_FLAG_NONE)
  AC_SUBST(CXX_O_FLAG_SIZE)
])

AC_DEFUN([FLAGS_SETUP_CFLAGS],
[
  ### CFLAGS

  FLAGS_SETUP_CFLAGS_HELPER

  FLAGS_OS=$OPENJDK_TARGET_OS
  FLAGS_OS_TYPE=$OPENJDK_TARGET_OS_TYPE
  FLAGS_CPU=$OPENJDK_TARGET_CPU
  FLAGS_CPU_ARCH=$OPENJDK_TARGET_CPU_ARCH
  FLAGS_CPU_BITS=$OPENJDK_TARGET_CPU_BITS
  FLAGS_CPU_ENDIAN=$OPENJDK_TARGET_CPU_ENDIAN
  FLAGS_CPU_LEGACY=$OPENJDK_TARGET_CPU_LEGACY
  FLAGS_CPU_LEGACY_LIB=$OPENJDK_TARGET_CPU_LEGACY_LIB

  FLAGS_SETUP_CFLAGS_CPU_DEP([TARGET])

  FLAGS_OS=$OPENJDK_BUILD_OS
  FLAGS_OS_TYPE=$OPENJDK_BUILD_OS_TYPE
  FLAGS_CPU=$OPENJDK_BUILD_CPU
  FLAGS_CPU_ARCH=$OPENJDK_BUILD_CPU_ARCH
  FLAGS_CPU_BITS=$OPENJDK_BUILD_CPU_BITS
  FLAGS_CPU_ENDIAN=$OPENJDK_BUILD_CPU_ENDIAN
  FLAGS_CPU_LEGACY=$OPENJDK_BUILD_CPU_LEGACY
  FLAGS_CPU_LEGACY_LIB=$OPENJDK_BUILD_CPU_LEGACY_LIB

  FLAGS_SETUP_CFLAGS_CPU_DEP([BUILD], [OPENJDK_BUILD_])

  # Tests are only ever compiled for TARGET
  CFLAGS_TESTLIB="$CFLAGS_JDKLIB"
  CXXFLAGS_TESTLIB="$CXXFLAGS_JDKLIB"
  CFLAGS_TESTEXE="$CFLAGS_JDKEXE"
  CXXFLAGS_TESTEXE="$CXXFLAGS_JDKEXE"

  AC_SUBST(CFLAGS_TESTLIB)
  AC_SUBST(CFLAGS_TESTEXE)
  AC_SUBST(CXXFLAGS_TESTLIB)
  AC_SUBST(CXXFLAGS_TESTEXE)
])

################################################################################
# platform independent
AC_DEFUN([FLAGS_SETUP_CFLAGS_HELPER],
[
  #### OS DEFINES, these should be independent on toolchain
  if test "x$OPENJDK_TARGET_OS" = xlinux; then
    CFLAGS_OS_DEF_JVM="-DLINUX"
    CFLAGS_OS_DEF_JDK="-D_GNU_SOURCE -D_REENTRANT -D_LARGEFILE64_SOURCE"
  elif test "x$OPENJDK_TARGET_OS" = xsolaris; then
    CFLAGS_OS_DEF_JVM="-DSOLARIS"
    CFLAGS_OS_DEF_JDK="-D__solaris__"
  elif test "x$OPENJDK_TARGET_OS" = xmacosx; then
    CFLAGS_OS_DEF_JVM="-D_ALLBSD_SOURCE -D_DARWIN_C_SOURCE -D_XOPEN_SOURCE"
    CFLAGS_OS_DEF_JDK="-D_ALLBSD_SOURCE -D_DARWIN_UNLIMITED_SELECT"
  elif test "x$OPENJDK_TARGET_OS" = xaix; then
    CFLAGS_OS_DEF_JVM="-DAIX"
  elif test "x$OPENJDK_TARGET_OS" = xbsd; then
    CFLAGS_OS_DEF_JDK="-D_ALLBSD_SOURCE"
  elif test "x$OPENJDK_TARGET_OS" = xwindows; then
    CFLAGS_OS_DEF_JVM="-D_WINDOWS -DWIN32 -D_JNI_IMPLEMENTATION_"
  fi

  CFLAGS_OS_DEF_JDK="$CFLAGS_OS_DEF_JDK -D$OPENJDK_TARGET_OS_UPPERCASE"

  #### GLOBAL DEFINES
  # Set some common defines. These works for all compilers, but assume
  # -D is universally accepted.

  # Always enable optional macros for VM.
  ALWAYS_CFLAGS_JVM="-D__STDC_FORMAT_MACROS -D__STDC_LIMIT_MACROS -D__STDC_CONSTANT_MACROS"

  # Setup some hard coded includes
  ALWAYS_CFLAGS_JDK=" \
      -I\$(SUPPORT_OUTPUTDIR)/modules_include/java.base \
      -I\$(SUPPORT_OUTPUTDIR)/modules_include/java.base/\$(OPENJDK_TARGET_OS_INCLUDE_SUBDIR) \
      -I${TOPDIR}/src/java.base/share/native/libjava \
      -I${TOPDIR}/src/java.base/$OPENJDK_TARGET_OS_TYPE/native/libjava \
      -I${TOPDIR}/src/hotspot/share/include \
      -I${TOPDIR}/src/hotspot/os/${HOTSPOT_TARGET_OS_TYPE}/include"

  ###############################################################################

  # Adjust flags according to debug level.
  # Setup debug/release defines
  if test "x$DEBUG_LEVEL" = xrelease; then
    DEBUG_CFLAGS_JDK="-DNDEBUG"
    if test "x$OPENJDK_TARGET_OS" = xsolaris; then
      DEBUG_CFLAGS_JDK="$DEBUG_CFLAGS_JDK -DTRIMMED"
    fi
  else
    DEBUG_CFLAGS_JDK="-DDEBUG"

    if test "x$TOOLCHAIN_TYPE" = xxlc; then
      # We need '-qminimaltoc' or '-qpic=large -bbigtoc' if the TOC overflows.
      # Hotspot now overflows its 64K TOC (currently only for debug),
      # so for debug we build with '-qpic=large -bbigtoc'.
      DEBUG_CFLAGS_JVM="-qpic=large"
    fi
  fi

  if test "x$DEBUG_LEVEL" != xrelease; then
    DEBUG_OPTIONS_FLAGS_JDK="$CFLAGS_DEBUG_OPTIONS"
    DEBUG_SYMBOLS_CFLAGS_JDK="$CFLAGS_DEBUG_SYMBOLS"
  fi

  #### TOOLCHAIN DEFINES

  if test "x$TOOLCHAIN_TYPE" = xgcc; then
    ALWAYS_DEFINES_JVM="-D_GNU_SOURCE -D_REENTRANT"
  elif test "x$TOOLCHAIN_TYPE" = xclang; then
    ALWAYS_DEFINES_JVM="-D_GNU_SOURCE"
  elif test "x$TOOLCHAIN_TYPE" = xsolstudio; then
    ALWAYS_DEFINES_JVM="-DSPARC_WORKS -D_Crun_inline_placement"
    ALWAYS_DEFINES_JDK="-DTRACING -DMACRO_MEMSYS_OPS -DBREAKPTS"
    ALWAYS_DEFINES_JDK_CXXONLY="-DCC_NOEX"
  elif test "x$TOOLCHAIN_TYPE" = xxlc; then
    ALWAYS_DEFINES_JVM="-D_REENTRANT"
    ALWAYS_DEFINES_JDK="-D_GNU_SOURCE -D_REENTRANT -D_LARGEFILE64_SOURCE -DSTDC"
  elif test "x$TOOLCHAIN_TYPE" = xmicrosoft; then
    ALWAYS_DEFINES_JDK="-DWIN32_LEAN_AND_MEAN -D_CRT_SECURE_NO_DEPRECATE \
        -D_CRT_NONSTDC_NO_DEPRECATE -DWIN32 -DIAL"
<<<<<<< HEAD
    ALWAYS_DEFINES_JVM="-DNOMINMAX"
=======
    ALWAYS_DEFINES_JVM="-DNOMINMAX -DWIN32_LEAN_AND_MEAN"
>>>>>>> d006828c
  fi

  ###############################################################################
  #
  #
  # CFLAGS BASIC
  if test "x$TOOLCHAIN_TYPE" = xgcc || test "x$TOOLCHAIN_TYPE" = xclang; then
    # COMMON to gcc and clang
    TOOLCHAIN_CFLAGS_JVM="-pipe -fno-rtti -fno-exceptions \
        -fvisibility=hidden -fno-strict-aliasing -fno-omit-frame-pointer"
  fi

  if test "x$TOOLCHAIN_TYPE" = xgcc; then
    TOOLCHAIN_CFLAGS_JVM="$TOOLCHAIN_CFLAGS_JVM -fcheck-new"
    TOOLCHAIN_CFLAGS_JDK="-pipe"
    TOOLCHAIN_CFLAGS_JDK_CONLY="-fno-strict-aliasing" # technically NOT for CXX (but since this gives *worse* performance, use no-strict-aliasing everywhere!)

    CXXSTD_CXXFLAG="-std=gnu++98"
    FLAGS_CXX_COMPILER_CHECK_ARGUMENTS(ARGUMENT: [$CXXSTD_CXXFLAG -Werror],
    						 IF_FALSE: [CXXSTD_CXXFLAG=""])
    TOOLCHAIN_CFLAGS_JDK_CXXONLY="$CXXSTD_CXXFLAG"
    TOOLCHAIN_CFLAGS_JVM="$TOOLCHAIN_CFLAGS_JVM $CXXSTD_CXXFLAG"
    ADLC_CXXFLAG="$CXXSTD_CXXFLAG"


  elif test "x$TOOLCHAIN_TYPE" = xclang; then
    # Restrict the debug information created by Clang to avoid
    # too big object files and speed the build up a little bit
    # (see http://llvm.org/bugs/show_bug.cgi?id=7554)
    TOOLCHAIN_CFLAGS_JVM="$TOOLCHAIN_CFLAGS_JVM -flimit-debug-info"

    if test "x$OPENJDK_TARGET_OS" = xlinux; then
      TOOLCHAIN_CFLAGS_JDK="-pipe"
      TOOLCHAIN_CFLAGS_JDK_CONLY="-fno-strict-aliasing" # technically NOT for CXX
    fi
  elif test "x$TOOLCHAIN_TYPE" = xsolstudio; then
    TOOLCHAIN_CFLAGS_JDK="-mt"
    TOOLCHAIN_CFLAGS_JDK_CONLY="-xc99=%none -xCC -Xa -v -W0,-noglobal" # C only
    TOOLCHAIN_CFLAGS_JDK_CXXONLY="-features=no%except -norunpath -xnolib" # CXX only
    TOOLCHAIN_CFLAGS_JVM="-template=no%extdef -features=no%split_init \
        -library=stlport4 -mt -features=no%except"
    if test "x$DEBUG_LEVEL" = xslowdebug; then
      # Previously -g was used instead of -g0 for slowdebug; this is equivalent
      # to setting +d.
      TOOLCHAIN_CFLAGS_JVM="$TOOLCHAIN_CFLAGS_JVM +d"
    fi

  elif test "x$TOOLCHAIN_TYPE" = xxlc; then
    TOOLCHAIN_CFLAGS_JDK="-qchars=signed -qfullpath -qsaveopt"  # add on both CFLAGS
    TOOLCHAIN_CFLAGS_JVM="-qtune=balanced \
        -qalias=noansi -qstrict -qtls=default -qlanglvl=c99vla \
        -qlanglvl=noredefmac -qnortti -qnoeh -qignerrno"
  elif test "x$TOOLCHAIN_TYPE" = xmicrosoft; then
    TOOLCHAIN_CFLAGS_JVM="-nologo -MD -MP"
    TOOLCHAIN_CFLAGS_JDK="-nologo -MD -Zc:wchar_t-"
  fi

  # CFLAGS WARNINGS STUFF
  # Set JVM_CFLAGS warning handling
  if test "x$TOOLCHAIN_TYPE" = xgcc || test "x$TOOLCHAIN_TYPE" = xclang; then
    # COMMON to gcc and clang
    WARNING_CFLAGS_JVM="-Wpointer-arith -Wsign-compare -Wunused-function"
    if ! HOTSPOT_CHECK_JVM_VARIANT(zero); then
      # Non-zero builds have stricter warnings
      WARNING_CFLAGS_JVM="$WARNING_CFLAGS_JVM -Wundef -Wformat=2"
    fi

  fi
  if test "x$TOOLCHAIN_TYPE" = xgcc; then
    WARNING_CFLAGS_JDK="-Wall -Wextra -Wno-unused -Wno-unused-parameter -Wformat=2"
    WARNING_CFLAGS_JVM="$WARNING_CFLAGS_JVM -Wunused-value -Woverloaded-virtual"

    if ! HOTSPOT_CHECK_JVM_VARIANT(zero); then
      # Non-zero builds have stricter warnings
      WARNING_CFLAGS_JVM="$WARNING_CFLAGS_JVM -Wreturn-type"
    fi
  elif test "x$TOOLCHAIN_TYPE" = xclang; then
    WARNING_CFLAGS_JVM="$WARNING_CFLAGS_JVM -Wno-deprecated"
    if test "x$OPENJDK_TARGET_OS" = xlinux; then
      WARNING_CFLAGS_JVM="$WARNING_CFLAGS_JVM -Wno-sometimes-uninitialized"
      WARNING_CFLAGS_JDK="-Wall -Wextra -Wno-unused -Wno-unused-parameter -Wformat=2"
    fi
  elif test "x$TOOLCHAIN_TYPE" = xsolstudio; then
    WARNING_CFLAGS_JDK_CONLY="-errshort=tags"
    WARNING_CFLAGS_JDK_CXXONLY="+w"
    WARNING_CFLAGS_JDK="-errtags=yes -errfmt"
  elif test "x$TOOLCHAIN_TYPE" = xmicrosoft; then
    WARNING_CFLAGS="-W3"
    WARNING_CFLAGS_JDK="-wd4800"
  fi

  # Set some additional per-OS defines.

  # Additional macosx handling
  if test "x$OPENJDK_TARGET_OS" = xmacosx; then
    OS_CFLAGS="-DMAC_OS_X_VERSION_MIN_REQUIRED=$MACOSX_VERSION_MIN_NODOTS \
        -mmacosx-version-min=$MACOSX_VERSION_MIN"

    if test -n "$MACOSX_VERSION_MAX"; then
        OS_CFLAGS="$OS_CFLAGS \
            -DMAC_OS_X_VERSION_MAX_ALLOWED=$MACOSX_VERSION_MAX_NODOTS"
    fi
  fi

  # Where does this really belong??
  if test "x$TOOLCHAIN_TYPE" = xgcc || test "x$TOOLCHAIN_TYPE" = xclang; then
    PICFLAG="-fPIC"
  elif test "x$TOOLCHAIN_TYPE" = xsolstudio; then
    PICFLAG="-KPIC"
  elif test "x$TOOLCHAIN_TYPE" = xxlc; then
    # '-qpic' defaults to 'qpic=small'. This means that the compiler generates only
    # one instruction for accessing the TOC. If the TOC grows larger than 64K, the linker
    # will have to patch this single instruction with a call to some out-of-order code which
    # does the load from the TOC. This is of course slow. But in that case we also would have
    # to use '-bbigtoc' for linking anyway so we could also change the PICFLAG to 'qpic=large'.
    # With 'qpic=large' the compiler will by default generate a two-instruction sequence which
    # can be patched directly by the linker and does not require a jump to out-of-order code.
    # Another alternative instead of using 'qpic=large -bbigtoc' may be to use '-qminimaltoc'
    # instead. This creates a distinct TOC for every compilation unit (and thus requires two
    # loads for accessing a global variable). But there are rumors that this may be seen as a
    # 'performance feature' because of improved code locality of the symbols used in a
    # compilation unit.
    PICFLAG="-qpic"
  elif test "x$TOOLCHAIN_TYPE" = xmicrosoft; then
    PICFLAG=""
  fi

  JVM_PICFLAG="$PICFLAG"
  JDK_PICFLAG="$PICFLAG"

  if test "x$OPENJDK_TARGET_OS" = xmacosx; then
    # Linking is different on MacOSX
    JDK_PICFLAG=''
    if test "x$STATIC_BUILD" = xtrue; then
      JVM_PICFLAG=""
    fi
  fi

  if test "x$OPENJDK_TARGET_OS" = xmacosx; then
    OS_CFLAGS_JVM="$OS_CFLAGS_JVM -mno-omit-leaf-frame-pointer -mstack-alignment=16"
  fi

  # Optional POSIX functionality needed by the JVM
  #
  # Check if clock_gettime is available and in which library. This indicates
  # availability of CLOCK_MONOTONIC for hotspot. But we don't need to link, so
  # don't let it update LIBS.
  save_LIBS="$LIBS"
  AC_SEARCH_LIBS(clock_gettime, rt, [HAS_CLOCK_GETTIME=true], [])
  if test "x$LIBS" = "x-lrt "; then
    CLOCK_GETTIME_IN_LIBRT=true
  fi
  LIBS="$save_LIBS"

  if test "x$HAS_CLOCK_GETTIME" = "xtrue"; then
    OS_CFLAGS_JVM="$OS_CFLAGS_JVM -DSUPPORTS_CLOCK_MONOTONIC"
    if test "x$CLOCK_GETTIME_IN_LIBRT" = "xtrue"; then
      OS_CFLAGS_JVM="$OS_CFLAGS_JVM -DNEEDS_LIBRT"
    fi
  fi

  # EXPORT
  AC_SUBST(ADLC_CXXFLAG)
])

################################################################################
# $1 - Either BUILD or TARGET to pick the correct OS/CPU variables to check
#      conditionals against.
# $2 - Optional prefix for each variable defined.
AC_DEFUN([FLAGS_SETUP_CFLAGS_CPU_DEP],
[
  #### CPU DEFINES, these should (in theory) be independent on toolchain

  # Setup target CPU
  # Setup endianness
  if test "x$FLAGS_CPU_ENDIAN" = xlittle; then
    $1_DEFINES_CPU_JVM="-DVM_LITTLE_ENDIAN"
  fi
  if test "x$TOOLCHAIN_TYPE" = xsolstudio; then
    # The macro _LITTLE_ENDIAN needs to be defined the same to avoid the
    #   Sun C compiler warning message: warning: macro redefined: _LITTLE_ENDIAN
    if test "x$FLAGS_CPU_ENDIAN" = xlittle; then
      $1_DEFINES_CPU_JDK="-D_LITTLE_ENDIAN="
    else
      $1_DEFINES_CPU_JDK="-D_BIG_ENDIAN="
    fi
  else
    if test "x$FLAGS_CPU_ENDIAN" = xlittle; then
      $1_DEFINES_CPU_JDK="-D_LITTLE_ENDIAN"
    else
      $1_DEFINES_CPU_JDK="-D_BIG_ENDIAN"
    fi
  fi

  # setup CPU bit size
  $1_DEFINES_CPU_JDK="${$1_DEFINES_CPU_JDK} -DARCH='\"$FLAGS_CPU_LEGACY\"' \
      -D$FLAGS_CPU_LEGACY"

  if test "x$FLAGS_CPU_BITS" = x64; then
    # -D_LP64=1 is only set on linux and mac. Setting on windows causes diff in
    # unpack200.exe.
    if test "x$FLAGS_OS" = xlinux || test "x$FLAGS_OS" = xmacosx; then
      $1_DEFINES_CPU_JDK="${$1_DEFINES_CPU_JDK} -D_LP64=1"
    fi
    if test "x$FLAGS_OS" != xsolaris && test "x$FLAGS_OS" != xaix; then
      # Solaris does not have _LP64=1 in the old build.
      # xlc on AIX defines _LP64=1 by default and issues a warning if we redefine it.
      $1_DEFINES_CPU_JVM="${$1_DEFINES_CPU_JVM} -D_LP64=1"
    fi
  fi

  # toolchain dependend, per-cpu
  if test "x$TOOLCHAIN_TYPE" = xsolstudio; then
    if test "x$FLAGS_CPU_ARCH" = xx86; then
      $1_DEFINES_CPU_JDK="${$1_DEFINES_CPU_JDK} -DcpuIntel -Di586 -D$FLAGS_CPU_LEGACY_LIB"
    fi
  elif test "x$TOOLCHAIN_TYPE" = xmicrosoft; then
    if test "x$FLAGS_CPU" = xx86_64; then
      $1_DEFINES_CPU_JDK="${$1_DEFINES_CPU_JDK} -D_AMD64_ -Damd64"
    else
      $1_DEFINES_CPU_JDK="${$1_DEFINES_CPU_JDK} -D_X86_ -Dx86"
    fi
  fi

  # CFLAGS PER CPU
  if test "x$TOOLCHAIN_TYPE" = xgcc || test "x$TOOLCHAIN_TYPE" = xclang; then
    # COMMON to gcc and clang
    if test "x$FLAGS_CPU" = xx86; then
      # Force compatibility with i586 on 32 bit intel platforms.
      $1_CFLAGS_CPU="-march=i586"
    fi
  fi

  if test "x$TOOLCHAIN_TYPE" = xgcc; then
    if test "x$FLAGS_CPU" = xarm; then
      # -Wno-psabi to get rid of annoying "note: the mangling of 'va_list' has changed in GCC 4.4"
      $1_CFLAGS_CPU="-fsigned-char -Wno-psabi $ARM_ARCH_TYPE_FLAGS $ARM_FLOAT_TYPE_FLAGS -DJDK_ARCH_ABI_PROP_NAME='\"\$(JDK_ARCH_ABI_PROP_NAME)\"'"
      $1_CFLAGS_CPU_JVM="-DARM"
    elif test "x$FLAGS_CPU" = xaarch64; then
      if test "x$HOTSPOT_TARGET_CPU_PORT" = xarm64; then
        $1_CFLAGS_CPU_JVM="-fsigned-char -DARM"
      fi
    elif test "x$FLAGS_CPU_ARCH" = xppc; then
      $1_CFLAGS_CPU_JVM="-minsert-sched-nops=regroup_exact -mno-multiple -mno-string"
      if test "x$FLAGS_CPU" = xppc64; then
        # -mminimal-toc fixes `relocation truncated to fit' error for gcc 4.1.
        # Use ppc64 instructions, but schedule for power5
        $1_CFLAGS_CPU_JVM="${$1_CFLAGS_CPU_JVM} -mminimal-toc -mcpu=powerpc64 -mtune=power5"
      elif test "x$FLAGS_CPU" = xppc64le; then
        # Little endian machine uses ELFv2 ABI.
        # Use Power8, this is the first CPU to support PPC64 LE with ELFv2 ABI.
        $1_CFLAGS_CPU_JVM="${$1_CFLAGS_CPU_JVM} -DABI_ELFv2 -mcpu=power8 -mtune=power8"
      fi
    elif test "x$FLAGS_CPU" = xs390x; then
      $1_CFLAGS_CPU="-mbackchain -march=z10"
    fi

    if test "x$FLAGS_CPU_ARCH" != xarm &&  test "x$FLAGS_CPU_ARCH" != xppc; then
      # for all archs except arm and ppc, prevent gcc to omit frame pointer
      $1_CFLAGS_CPU_JDK="${$1_CFLAGS_CPU_JDK} -fno-omit-frame-pointer"
    fi

  elif test "x$TOOLCHAIN_TYPE" = xclang; then
    if test "x$FLAGS_OS" = xlinux; then
      # ppc test not really needed for clang
      if test "x$FLAGS_CPU_ARCH" != xarm &&  test "x$FLAGS_CPU_ARCH" != xppc; then
        # for all archs except arm and ppc, prevent gcc to omit frame pointer
        $1_CFLAGS_CPU_JDK="${$1_CFLAGS_CPU_JDK} -fno-omit-frame-pointer"
      fi
    fi

  elif test "x$TOOLCHAIN_TYPE" = xsolstudio; then
    if test "x$FLAGS_CPU" = xx86_64; then
      # NOTE: -xregs=no%frameptr is supposed to be default on x64
      $1_CFLAGS_CPU_JDK="-xregs=no%frameptr"
    elif test "x$FLAGS_CPU" = xsparcv9; then
      $1_CFLAGS_CPU_JVM="-xarch=sparc"
      $1_CFLAGS_CPU_JDK_LIBONLY="-xregs=no%appl"
    fi

  elif test "x$TOOLCHAIN_TYPE" = xxlc; then
    if test "x$FLAGS_CPU" = xppc64; then
      $1_CFLAGS_CPU_JVM="-qarch=ppc64"
    fi

  elif test "x$TOOLCHAIN_TYPE" = xmicrosoft; then
    if test "x$FLAGS_CPU" = xx86; then
      $1_CFLAGS_CPU_JVM="-arch:IA32"
    elif test "x$OPENJDK_TARGET_CPU" = xx86_64; then
      if test "x$DEBUG_LEVEL" != xrelease; then
        # NOTE: This is probably redundant; -homeparams is default on
        # non-release builds.
        $1_CFLAGS_CPU_JVM="-homeparams"
      fi
    fi
  fi

  if test "x$TOOLCHAIN_TYPE" = xgcc; then
    TOOLCHAIN_CHECK_COMPILER_VERSION(VERSION: 6, PREFIX: $2, IF_AT_LEAST: FLAGS_SETUP_GCC6_COMPILER_FLAGS($1))
    $1_TOOLCHAIN_CFLAGS="${$1_GCC6_CFLAGS}"

    $1_WARNING_CFLAGS_JVM="-Wno-format-zero-length -Wtype-limits -Wuninitialized"
  fi

  # EXPORT to API
  CFLAGS_JVM_COMMON="$ALWAYS_CFLAGS_JVM $ALWAYS_DEFINES_JVM $TOOLCHAIN_CFLAGS_JVM \
      $OS_CFLAGS $OS_CFLAGS_JVM $CFLAGS_OS_DEF_JVM $DEBUG_CFLAGS_JVM \
      $WARNING_CFLAGS $WARNING_CFLAGS_JVM $JVM_PICFLAG"

  CFLAGS_JDK_COMMON="$ALWAYS_CFLAGS_JDK $ALWAYS_DEFINES_JDK $TOOLCHAIN_CFLAGS_JDK \
      $OS_CFLAGS $CFLAGS_OS_DEF_JDK $DEBUG_CFLAGS_JDK $DEBUG_OPTIONS_FLAGS_JDK \
      $WARNING_CFLAGS $WARNING_CFLAGS_JDK $DEBUG_SYMBOLS_CFLAGS_JDK"

  # Use ${$2EXTRA_CFLAGS} to block EXTRA_CFLAGS to be added to build flags.
  # (Currently we don't have any OPENJDK_BUILD_EXTRA_CFLAGS, but that might
  # change in the future.)

  CFLAGS_JDK_COMMON_CONLY="$TOOLCHAIN_CFLAGS_JDK_CONLY  \
      $WARNING_CFLAGS_JDK_CONLY ${$2EXTRA_CFLAGS}"
  CFLAGS_JDK_COMMON_CXXONLY="$ALWAYS_DEFINES_JDK_CXXONLY $TOOLCHAIN_CFLAGS_JDK_CXXONLY \
      $WARNING_CFLAGS_JDK_CXXONLY ${$2EXTRA_CXXFLAGS}"

  $1_CFLAGS_JVM="${$1_DEFINES_CPU_JVM} ${$1_CFLAGS_CPU} ${$1_CFLAGS_CPU_JVM} ${$1_TOOLCHAIN_CFLAGS} ${$1_WARNING_CFLAGS_JVM}"
  $1_CFLAGS_JDK="${$1_DEFINES_CPU_JDK} ${$1_CFLAGS_CPU} ${$1_CFLAGS_CPU_JDK} ${$1_TOOLCHAIN_CFLAGS}"

  $2JVM_CFLAGS="$CFLAGS_JVM_COMMON ${$1_CFLAGS_JVM} ${$2EXTRA_CXXFLAGS}"

  $2CFLAGS_JDKEXE="$CFLAGS_JDK_COMMON $CFLAGS_JDK_COMMON_CONLY ${$1_CFLAGS_JDK}"
  $2CXXFLAGS_JDKEXE="$CFLAGS_JDK_COMMON $CFLAGS_JDK_COMMON_CXXONLY ${$1_CFLAGS_JDK}"
  $2CFLAGS_JDKLIB="${$2CFLAGS_JDKEXE} $JDK_PICFLAG ${$1_CFLAGS_CPU_JDK_LIBONLY}"
  $2CXXFLAGS_JDKLIB="${$2CXXFLAGS_JDKEXE} $JDK_PICFLAG ${$1_CFLAGS_CPU_JDK_LIBONLY}"

  AC_SUBST($2JVM_CFLAGS)
  AC_SUBST($2CFLAGS_JDKLIB)
  AC_SUBST($2CFLAGS_JDKEXE)
  AC_SUBST($2CXXFLAGS_JDKLIB)
  AC_SUBST($2CXXFLAGS_JDKEXE)
])

# FLAGS_SETUP_GCC6_COMPILER_FLAGS([PREFIX])
# Arguments:
# $1 - Prefix for each variable defined.
AC_DEFUN([FLAGS_SETUP_GCC6_COMPILER_FLAGS],
[
  # These flags are required for GCC 6 builds as undefined behaviour in OpenJDK code
  # runs afoul of the more aggressive versions of these optimisations.
  # Notably, value range propagation now assumes that the this pointer of C++
  # member functions is non-null.
  NO_DELETE_NULL_POINTER_CHECKS_CFLAG="-fno-delete-null-pointer-checks"
  dnl Argument check is disabled until FLAGS_COMPILER_CHECK_ARGUMENTS handles cross-compilation
  dnl FLAGS_COMPILER_CHECK_ARGUMENTS(ARGUMENT: [$NO_DELETE_NULL_POINTER_CHECKS_CFLAG -Werror],
  dnl					     IF_FALSE: [NO_DELETE_NULL_POINTER_CHECKS_CFLAG=""])
  NO_LIFETIME_DSE_CFLAG="-fno-lifetime-dse"
  dnl Argument check is disabled until FLAGS_COMPILER_CHECK_ARGUMENTS handles cross-compilation
  dnl FLAGS_COMPILER_CHECK_ARGUMENTS(ARGUMENT: [$NO_LIFETIME_DSE_CFLAG -Werror],
  dnl					     IF_FALSE: [NO_LIFETIME_DSE_CFLAG=""])
  AC_MSG_NOTICE([GCC >= 6 detected; adding ${NO_DELETE_NULL_POINTER_CHECKS_CFLAG} and ${NO_LIFETIME_DSE_CFLAG}])
  $1_GCC6_CFLAGS="${NO_DELETE_NULL_POINTER_CHECKS_CFLAG} ${NO_LIFETIME_DSE_CFLAG}"
])

# Documentation on common flags used for solstudio in HIGHEST.
#
# WARNING: Use of OPTIMIZATION_LEVEL=HIGHEST in your Makefile needs to be
#          done with care, there are some assumptions below that need to
#          be understood about the use of pointers, and IEEE behavior.
#
# -fns: Use non-standard floating point mode (not IEEE 754)
# -fsimple: Do some simplification of floating point arithmetic (not IEEE 754)
# -fsingle: Use single precision floating point with 'float'
# -xalias_level=basic: Assume memory references via basic pointer types do not alias
#   (Source with excessing pointer casting and data access with mixed
#    pointer types are not recommended)
# -xbuiltin=%all: Use intrinsic or inline versions for math/std functions
#   (If you expect perfect errno behavior, do not use this)
# -xdepend: Loop data dependency optimizations (need -xO3 or higher)
# -xrestrict: Pointer parameters to functions do not overlap
#   (Similar to -xalias_level=basic usage, but less obvious sometimes.
#    If you pass in multiple pointers to the same data, do not use this)
# -xlibmil: Inline some library routines
#   (If you expect perfect errno behavior, do not use this)
# -xlibmopt: Use optimized math routines (CURRENTLY DISABLED)
#   (If you expect perfect errno behavior, do not use this)
#  Can cause undefined external on Solaris 8 X86 on __sincos, removing for now<|MERGE_RESOLUTION|>--- conflicted
+++ resolved
@@ -453,11 +453,7 @@
   elif test "x$TOOLCHAIN_TYPE" = xmicrosoft; then
     ALWAYS_DEFINES_JDK="-DWIN32_LEAN_AND_MEAN -D_CRT_SECURE_NO_DEPRECATE \
         -D_CRT_NONSTDC_NO_DEPRECATE -DWIN32 -DIAL"
-<<<<<<< HEAD
-    ALWAYS_DEFINES_JVM="-DNOMINMAX"
-=======
     ALWAYS_DEFINES_JVM="-DNOMINMAX -DWIN32_LEAN_AND_MEAN"
->>>>>>> d006828c
   fi
 
   ###############################################################################
